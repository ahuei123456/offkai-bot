--- conflicted
+++ resolved
@@ -28,27 +28,20 @@
 requires = ["hatchling"]
 build-backend = "hatchling.build"
 
-<<<<<<< HEAD
-# --- Add this section ---
-[project.optional-dependencies]
-test = [
-    "pytest>=8.0.0", # Use appropriate version constraints
+[dependency-groups]
+dev = [
+    "mypy>=1.15.0",
+    "pytest>=8.3.5",
+    "ruff>=0.11.5",
     "pytest-asyncio>=0.23.0",
 ]
+
 
 [tool.pytest.ini_options]
 pythonpath = [
     "src",
 ]
 asyncio_mode = "auto" # Good practice for pytest-asyncio
-=======
-[dependency-groups]
-dev = [
-    "mypy>=1.15.0",
-    "pytest>=8.3.5",
-    "ruff>=0.11.5",
-]
-
 
 [tool.ruff]
 # Exclude a variety of commonly ignored directories.
@@ -133,5 +126,4 @@
 [tool.mypy]
 python_version = "3.12"
 ignore_missing_imports = true
-extra_checks = true
->>>>>>> 81e9e495
+extra_checks = true